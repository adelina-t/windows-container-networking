// Copyright Microsoft Corp.
// All rights reserved.

package network

import (
	"encoding/json"
	"fmt"
	"strings"
<<<<<<< HEAD
=======

	"github.com/Microsoft/hcsshim"
>>>>>>> a9077e41
	"github.com/Microsoft/hcsshim/hcn"
)

type CNIPolicyType string

const (
	NetworkPolicy     CNIPolicyType = "NetworkPolicy"
	EndpointPolicy    CNIPolicyType = "EndpointPolicy"
	OutBoundNatPolicy CNIPolicyType = "OutBoundNatPolicy"
)

type Policy struct {
	Type CNIPolicyType
	Data json.RawMessage
}

// GetPortMappingPolicy creates an HCN PortMappingPolicy and stores it in CNI Policy.
func GetPortMappingPolicyV2(externalPort int, internalPort int, protocol string) Policy {
	var protocolInt uint32
	switch strings.ToLower(protocol) {
	case "TCP":
		protocolInt = 6
		break
	case "UDP":
		protocolInt = 17
		break
	case "ICMPv4":
		protocolInt = 1
		break
	case "ICMPv6":
		protocolInt = 58
		break
	case "IGMP":
		protocolInt = 2
		break
	default:
		panic(fmt.Errorf("invalid protocol supplied to port mapping policy"))
	}

	portMappingPolicy := hcn.PortMappingPolicySetting{
		ExternalPort: uint16(externalPort),
		InternalPort: uint16(internalPort),
		Protocol:     protocolInt,
	}
	rawPolicy, _ := json.Marshal(portMappingPolicy)
	endpointPolicy := hcn.EndpointPolicy{
		Type:     hcn.PortMapping,
		Settings: rawPolicy,
	}

	rawData, _ := json.Marshal(endpointPolicy)
	return Policy{
		Type: EndpointPolicy,
		Data: rawData,
	}
}

func GetPortMappingPolicy(externalPort int, internalPort int, protocol string) Policy {
	portMappingPolicy := hcsshim.NatPolicy{
		Type:         hcsshim.Nat,
		Protocol:     strings.ToUpper(protocol),
		ExternalPort: uint16(externalPort),
		InternalPort: uint16(internalPort),
	}

	rawData, _ := json.Marshal(portMappingPolicy)
	return Policy{
		Type: EndpointPolicy,
		Data: rawData,
	}
}<|MERGE_RESOLUTION|>--- conflicted
+++ resolved
@@ -7,11 +7,8 @@
 	"encoding/json"
 	"fmt"
 	"strings"
-<<<<<<< HEAD
-=======
 
 	"github.com/Microsoft/hcsshim"
->>>>>>> a9077e41
 	"github.com/Microsoft/hcsshim/hcn"
 )
 
